use crate::data::Data;
use crate::error::*;
use std::borrow::Borrow;
use std::cmp::Ordering;
use std::convert::{AsRef, Infallible};
use std::fmt::{Debug, Display, Error as FmtError, Formatter, Write};
use std::hash::{Hash, Hasher};
use std::iter::{Extend, FromIterator};
<<<<<<< HEAD
use std::ops::{
    Add, AddAssign, Bound, Deref, Index, Range, RangeBounds, RangeFrom, RangeFull, RangeInclusive,
    RangeTo,
=======
use std::net::ToSocketAddrs;
use std::ops::{
    Add, AddAssign, Bound, Deref, DerefMut, Index, IndexMut, Range, RangeBounds, RangeFrom,
    RangeFull, RangeInclusive, RangeTo,
>>>>>>> 6819cb48
};
use std::str::FromStr;
<<<<<<< HEAD

#[cfg(feature = "std")]
use {
    std::borrow::Cow,
    std::ffi::OsStr,
    std::net::ToSocketAddrs,
    std::path::Path,
    std::rc::Rc,
    std::string::{String, ToString},
    std::sync::Arc,
    std::vec::Vec,
};

#[cfg(feature = "alloc")]
use {
    alloc::borrow::Cow,
    alloc::rc::Rc,
    alloc::string::{String, ToString},
    alloc::sync::Arc,
    alloc::vec::Vec,
};

#[cfg(all(feature = "alloc", test))]
use {alloc::boxed::Box, alloc::format, alloc::vec};

#[cfg(test)]
use crate::data::Cloned;
=======
use std::string::{String, ToString};
use std::sync::Arc;
>>>>>>> 6819cb48

/// Threadsafe shared storage for string.
pub type Threadsafe = Arc<String>;

/// Non-threadsafe shared storage for string.
pub type Local = Rc<String>;

/// Cheaply cloneable and sliceable UTF-8 string type.
///
/// An `ImString` is a cheaply cloneable and sliceable UTF-8 string type,
/// designed to provide efficient operations for working with text data.
///
/// `ImString` is backed by a reference-counted shared
/// [`String`](std::string::String), which allows it to provide efficient
/// cloning and slicing operations. When an `ImString` is cloned or sliced,
/// it creates a new view into the underlying `String`, without copying the
/// text data. This makes working with large strings and substrings more
/// memory-efficient.
///
/// The `ImString` struct contains two fields:
///
/// - `string`: An [`Arc`](std::sync::Arc) wrapping a `String`, which ensures
///   that the underlying `String` data is shared and reference-counted.
///
/// - `offset`: A [`Range`](std::ops::Range) that defines the start and end
///   positions of the `ImString`'s view into the underlying `String`. The
///   `offset` must always point to a valid UTF-8 region inside the `string`.
///
/// Due to its design, `ImString` is especially suitable for use cases where
/// strings are frequently cloned or sliced, but modifications to the text data
/// are less common.
///
/// # Examples
///
/// Basic usage:
///
/// ```
/// use imstr::ImString;
///
/// // Create new ImString from a string literal
/// let string = ImString::from("hello world");
///
/// // Clone the ImString without copying the text data.
/// let string_clone = string.clone();
///
/// // Create a slice (substring) without copying the text data.
/// let string_slice = string.slice(0..5);
/// assert_eq!(string_slice, "hello");
/// ```
#[derive(Clone)]
pub struct ImString<S: Data<String>> {
    /// Underlying string
    string: S,
    /// Offset, must always point to valid UTF-8 region inside string.
    offset: Range<usize>,
}

fn slice_ptr_range(slice: &[u8]) -> Range<*const u8> {
    let start = slice.as_ptr();
    let end = unsafe { start.add(slice.len()) };
    start..end
}

fn try_slice_offset(current: &[u8], candidate: &[u8]) -> Option<Range<usize>> {
    let current_slice = slice_ptr_range(current);
    let candidate_slice = slice_ptr_range(candidate);
    let contains_start = current_slice.start <= candidate_slice.start;
    let contains_end = current_slice.end >= candidate_slice.end;
    if !contains_start || !contains_end {
        return None;
    }
    let offset_start = unsafe { candidate_slice.start.offset_from(current_slice.start) } as usize;
    let offset_end = unsafe { candidate_slice.end.offset_from(current_slice.start) } as usize;
    Some(offset_start..offset_end)
}

impl<S: Data<String>> ImString<S> {
    /// Returns a byte slice of this string's contents.
    ///
    /// The inverse of this method is [`from_utf8`](ImString::from_utf8) or
    /// [`from_utf8_lossy`](ImString::from_utf8_lossy).
    ///
    /// # Example
    ///
    /// ```rust
    /// # use imstr::ImString;
    /// let string = ImString::from("hello");
    /// assert_eq!(string.as_bytes(), &[104, 101, 108, 108, 111]);
    /// ```
    pub fn as_bytes(&self) -> &[u8] {
        &self.string.get().as_bytes()[self.offset.clone()]
    }

    /// Return the backing [String](std::string::String)'s contents, in bytes.
    ///
    /// # Example
    ///
    /// ```rust
    /// # use imstr::ImString;
    /// let string = ImString::with_capacity(10);
    /// assert_eq!(string.capacity(), 10);
    /// ```
    pub fn capacity(&self) -> usize {
        self.string.get().capacity()
    }

    /// Create a new `ImString` instance from a standard library [`String`](std::string::String).
    ///
    /// This method will construct the `ImString` without needing to clone the `String` instance.
    ///
    /// # Example
    ///
    /// ```rust
    /// # use imstr::ImString;
    /// let string = String::from("hello");
    /// let string = ImString::from_std_string(string);
    /// ```
    pub fn from_std_string(string: String) -> Self {
        ImString {
            offset: 0..string.as_bytes().len(),
            string: S::new(string),
        }
    }

    /// Truncates this string, removing all contents.
    ///
    /// If this is the only reference to the string, it will clear the backing
    /// [String](std::string::String). If it is not, it only sets the offset to an empty slice.
    ///
    /// # Example
    ///
    /// ```rust
    /// # use imstr::ImString;
    /// let mut string = ImString::from("hello");
    /// assert_eq!(string, "hello");
    /// string.clear();
    /// assert_eq!(string, "");
    /// ```
    pub fn clear(&mut self) {
        unsafe {
            self.try_modify_unchecked(|string| string.clear());
        }
        self.offset = 0..0;
    }

    fn mut_str(&mut self) -> &mut str {
        if self.string.get_mut().is_none() {
            let string = self.as_str().to_string();
            self.offset = 0..string.len();
            self.string = S::new(string);
        }

        let string = self.string.get_mut().unwrap();
        return &mut string[self.offset.clone()];
    }

    unsafe fn try_modify_unchecked<F: FnOnce(&mut String)>(&mut self, f: F) -> bool {
        if let Some(string) = self.string.get_mut() {
            f(string);
            true
        } else {
            false
        }
    }

    /// Creates a new string with the given capacity.
    ///
    /// # Example
    ///
    /// ```rust
    /// # use imstr::ImString;
    /// let mut string = ImString::with_capacity(10);
    /// assert_eq!(string.capacity(), 10);
    /// ```
    pub fn with_capacity(capacity: usize) -> Self {
        ImString::from_std_string(String::with_capacity(capacity))
    }

    /// Returns the length of the string in bytes.
    ///
    /// This will not return the length in `char`s or graphemes.
    ///
    /// # Example
    ///
    /// ```rust
    /// # use imstr::ImString;
    /// let string = ImString::from("hello");
    /// assert_eq!(string.len(), "hello".len());
    /// ```
    pub fn len(&self) -> usize {
        self.offset.len()
    }

    /// Convert this string into a standard library [String](std::string::String).
    ///
    /// If this string has no other clones, it will return the `String` without needing to clone
    /// it.
    ///
    /// ```rust
    /// # use imstr::ImString;
    /// let string = ImString::from("hello");
    /// let string = string.into_std_string();
    /// assert_eq!(string, "hello");
    /// ```
    pub fn into_std_string(mut self) -> String {
        if self.offset.start != 0 {
            return self.as_str().to_string();
        }

        if let Some(string) = self.string.get_mut() {
            if string.len() != self.offset.end {
                string.truncate(self.offset.end);
            }

            std::mem::take(string)
        } else {
            self.as_str().to_string()
        }
    }

    /// Creates a new, empty `ImString`.
    ///
    /// # Example
    ///
    /// ```rust
    /// # use imstr::ImString;
    /// let string = ImString::new();
    /// assert_eq!(string, "");
    /// ```
    pub fn new() -> Self {
        ImString::from_std_string(String::new())
    }

    /// Extracts a string slice containing the entire string.
    ///
    /// # Example
    ///
    /// ```rust
    /// # use imstr::ImString;
    /// let string = ImString::from("hello");
    /// assert_eq!(string.as_str(), "hello");
    /// ```
    pub fn as_str(&self) -> &str {
        let slice = &self.string.get().as_bytes()[self.offset.start..self.offset.end];
        unsafe { std::str::from_utf8_unchecked(slice) }
    }

    /// Converts a vector of bytes to a ImString.
    pub fn from_utf8(vec: Vec<u8>) -> Result<Self, FromUtf8Error> {
        Ok(ImString::from_std_string(String::from_utf8(vec)?))
    }

    /// Converts a slice of bytes to a string, including invalid characters.
    ///
    /// See [`String::from_utf8_lossy()`] for more details on this function.
    ///
    /// # Examples
    ///
    /// Basic usage:
    ///
    /// ```
    /// # use imstr::ImString;
    /// // some bytes, in a vector
    /// let sparkle_heart = vec![240, 159, 146, 150];
    ///
    /// let sparkle_heart = ImString::from_utf8_lossy(&sparkle_heart);
    ///
    /// assert_eq!(sparkle_heart, "💖");
    /// ```
    ///
    /// Incorrect bytes:
    ///
    /// ```
    /// # use imstr::ImString;
    /// // some invalid bytes
    /// let input = b"Hello \xF0\x90\x80World";
    /// let output = ImString::from_utf8_lossy(input);
    ///
    /// assert_eq!(output, "Hello �World");
    /// ```
    pub fn from_utf8_lossy(bytes: &[u8]) -> Self {
        let string = String::from_utf8_lossy(bytes).into_owned();
        ImString::from_std_string(string)
    }

    /// Converts a vector of bytes to a ImString.
    pub unsafe fn from_utf8_unchecked(vec: Vec<u8>) -> Self {
        ImString::from_std_string(String::from_utf8_unchecked(vec))
    }

    unsafe fn unchecked_append<F: FnOnce(String) -> String>(&mut self, f: F) {
        match self.string.get_mut() {
            Some(mut string_ref) if self.offset.start == 0 => {
                let mut string: String = std::mem::take(&mut string_ref);
                string.truncate(self.offset.end);
                *string_ref = f(string);
            }
            _ => {
                self.string = S::new(f(self.as_str().to_string()));
                self.offset.start = 0;
            }
        }

        self.offset.end = self.string.get().as_bytes().len();
    }

    /// Inserts a character into this string at the specified index.
    ///
    /// This is an *O(n)$ operation as it requires copying every element in the buffer.
    pub fn insert(&mut self, index: usize, c: char) {
        unsafe {
            self.unchecked_append(|mut string| {
                string.insert(index, c);
                string
            });
        }
    }

    /// Inserts a string into this string at the specified index.
    ///
    /// This is an *O(n)$ operation as it requires copying every element in the buffer.
    ///
    /// # Example
    ///
    /// ```rust
    /// # use imstr::ImString;
    /// let mut string = ImString::from("Hello!");
    /// string.insert_str(5, ", World");
    /// assert_eq!(string, "Hello, World!");
    /// ```
    pub fn insert_str(&mut self, index: usize, s: &str) {
        unsafe {
            self.unchecked_append(|mut string| {
                string.insert_str(index, s);
                string
            });
        }
    }

    pub fn truncate(&mut self, length: usize) {
        // actual new length
        let length = self.offset.start + length;

        // truncate backing string if possible
        if let Some(string) = self.string.get_mut() {
            string.truncate(length);
        }

        self.offset.end = self.offset.end.min(length);
    }

    pub fn push(&mut self, c: char) {
        unsafe {
            self.unchecked_append(|mut string| {
                string.push(c);
                string
            });
        }
    }

    pub fn push_str(&mut self, slice: &str) {
        unsafe {
            self.unchecked_append(|mut string| {
                string.push_str(slice);
                string
            });
        }
    }

    /// Returns `true` if this string has a length of zero, and `false` otherwise.
    ///
    /// # Examples
    ///
    /// ```rust
    /// # use imstr::ImString;
    /// let string = ImString::from("");
    /// assert_eq!(string.is_empty(), true);
    ///
    /// let string = ImString::from("hello");
    /// assert_eq!(string.is_empty(), false);
    /// ```
    pub fn is_empty(&self) -> bool {
        self.offset.is_empty()
    }

    /// Create a subslice of this string.
    ///
    /// This will panic if the specified range is invalid. Use the [try_slice](ImString::try_slice)
    /// method if you want to handle invalid ranges.
    pub fn slice(&self, range: impl RangeBounds<usize>) -> Self {
        self.try_slice(range).unwrap()
    }

    pub fn try_slice(&self, range: impl RangeBounds<usize>) -> Result<Self, SliceError> {
        let start = match range.start_bound() {
            Bound::Included(value) => *value,
            Bound::Excluded(value) => *value + 1,
            Bound::Unbounded => 0,
        };
        if start > self.offset.len() {
            return Err(SliceError::StartOutOfBounds);
        }
        let end = match range.end_bound() {
            Bound::Included(value) => *value - 1,
            Bound::Excluded(value) => *value,
            Bound::Unbounded => self.offset.len(),
        };
        if end < start {
            return Err(SliceError::EndBeforeStart);
        }
        if end > self.offset.len() {
            return Err(SliceError::EndOutOfBounds);
        }
        if !self.as_str().is_char_boundary(start) {
            return Err(SliceError::StartNotAligned);
        }
        if !self.as_str().is_char_boundary(end) {
            return Err(SliceError::EndNotAligned);
        }
        let slice = unsafe { self.slice_unchecked(range) };
        Ok(slice)
    }

    pub unsafe fn slice_unchecked(&self, range: impl RangeBounds<usize>) -> Self {
        let start = match range.start_bound() {
            Bound::Included(value) => *value,
            Bound::Excluded(value) => *value + 1,
            Bound::Unbounded => 0,
        };
        let end = match range.end_bound() {
            Bound::Included(value) => *value - 1,
            Bound::Excluded(value) => *value,
            Bound::Unbounded => self.offset.len(),
        };
        let offset = self.offset.start + start..self.offset.start + end;
        ImString {
            string: self.string.clone(),
            offset,
        }
    }

    pub fn try_str_ref(&self, string: &str) -> Option<Self> {
        self.try_slice_ref(string.as_bytes())
    }

    pub fn str_ref(&self, string: &str) -> Self {
        self.try_str_ref(string).unwrap()
    }

    pub fn try_slice_ref(&self, slice: &[u8]) -> Option<Self> {
        try_slice_offset(self.string.get().as_bytes(), slice).map(|range| ImString {
            offset: range,
            ..self.clone()
        })
    }

    pub fn slice_ref(&self, slice: &[u8]) -> Self {
        self.try_slice_ref(slice).unwrap()
    }

    pub fn try_split_off(&mut self, position: usize) -> Option<Self> {
        if position > self.offset.end {
            return None;
        }

        if !self.as_str().is_char_boundary(position) {
            return None;
        }

        let new = ImString {
            offset: position..self.offset.end,
            ..self.clone()
        };

        self.offset.end = position;
        Some(new)
    }

    pub fn split_off(&mut self, position: usize) -> Self {
        self.try_split_off(position).unwrap()
    }

    /// Returns a clone of the underlying reference-counted shared `String`.
    ///
    /// This method provides access to the raw `Arc<String>` that backs the `ImString`.
    /// Note that the returned `Arc<String>` may contain more data than the `ImString` itself,
    /// depending on the `ImString`'s `offset`. To access the string contents represented
    /// by the `ImString`, consider using `as_str()` instead.
    ///
    /// # Examples
    ///
    /// ```
    /// use imstr::ImString;
    /// use std::sync::Arc;
    ///
    /// let string: ImString = ImString::from("hello world");
    /// let raw_string: Arc<String> = string.raw_string();
    /// assert_eq!(&*raw_string, "hello world");
    /// ```
    pub fn raw_string(&self) -> S {
        self.string.clone()
    }

    /// Returns a clone of the `ImString`'s `offset` as a `Range<usize>`.
    ///
    /// The `offset` represents the start and end positions of the `ImString`'s view
    /// into the underlying `String`. This method is useful when you need to work with
    /// the raw offset values, for example, when creating a new `ImString` from a slice
    /// of the current one.
    ///
    /// # Examples
    ///
    /// ```
    /// use imstr::ImString;
    /// use std::ops::Range;
    ///
    /// let string: ImString = ImString::from("hello world");
    /// let raw_offset: Range<usize> = string.raw_offset();
    /// assert_eq!(raw_offset, 0..11);
    /// ```
    pub fn raw_offset(&self) -> Range<usize> {
        self.offset.clone()
    }

    /// An iterator over the lines of a string.
    ///
    /// Lines are split at line endings that are either newlines (`\n`) or sequences of a carriage
    /// return followed by a line feed (`\r\n`).
    ///
    /// Line terminators are not included in the lines returned by the iterator.
    ///
    /// The final line ending is optional. A string that ends with a final line ending will return
    /// the same lines as an otherwise identical string without a final line ending.
    ///
    /// This works the same way as [String::lines](std::string::String::lines), except that it
    /// returns ImString instances.
    pub fn lines(&self) -> Lines<'_, S> {
        ImStringIterator::new(self.string.clone(), self.as_str().lines())
    }
}

impl<S: Data<String>> Default for ImString<S> {
    fn default() -> Self {
        ImString::new()
    }
}

impl<S: Data<String>> From<&str> for ImString<S> {
    fn from(string: &str) -> Self {
        ImString::from_std_string(string.to_string())
    }
}

impl<S: Data<String>> From<char> for ImString<S> {
    fn from(c: char) -> Self {
        String::from(c).into()
    }
}

impl<S: Data<String>> From<String> for ImString<S> {
    fn from(string: String) -> Self {
        ImString::from_std_string(string)
    }
}

impl<'a, S: Data<String>> From<Cow<'a, str>> for ImString<S> {
    fn from(string: Cow<'a, str>) -> Self {
        ImString::from(string.into_owned())
    }
}

impl<S: Data<String>> From<ImString<S>> for String {
    fn from(string: ImString<S>) -> Self {
        string.into_std_string()
    }
}

impl<S: Data<String>> PartialEq<str> for ImString<S> {
    fn eq(&self, other: &str) -> bool {
        self.as_str().eq(other)
    }
}

impl<'a, S: Data<String>> PartialEq<&'a str> for ImString<S> {
    fn eq(&self, other: &&'a str) -> bool {
        self.as_str().eq(*other)
    }
}

impl<S: Data<String>> PartialEq<String> for ImString<S> {
    fn eq(&self, other: &String) -> bool {
        self.as_str().eq(other.as_str())
    }
}

impl<S: Data<String>, O: Data<String>> PartialEq<ImString<O>> for ImString<S> {
    fn eq(&self, other: &ImString<O>) -> bool {
        self.as_str().eq(other.as_str())
    }
}

impl<S: Data<String>> Eq for ImString<S> {}

impl<S: Data<String>> PartialOrd<ImString<S>> for ImString<S> {
    fn partial_cmp(&self, other: &ImString<S>) -> Option<Ordering> {
        self.as_str().partial_cmp(other.as_str())
    }
}

impl<S: Data<String>> Ord for ImString<S> {
    fn cmp(&self, other: &Self) -> Ordering {
        self.as_str().cmp(other.as_str())
    }
}

impl<S: Data<String>> Debug for ImString<S> {
    fn fmt(&self, f: &mut Formatter<'_>) -> Result<(), FmtError> {
        Debug::fmt(self.as_str(), f)
    }
}

impl<S: Data<String>> Display for ImString<S> {
    fn fmt(&self, formatter: &mut Formatter<'_>) -> Result<(), FmtError> {
        Display::fmt(self.as_str(), formatter)
    }
}

impl<S: Data<String>> FromStr for ImString<S> {
    type Err = Infallible;
    fn from_str(s: &str) -> Result<Self, Self::Err> {
        Ok(ImString::from(s))
    }
}

// Delegate hash to contained str. This is important!
impl<S: Data<String>> Hash for ImString<S> {
    fn hash<H: Hasher>(&self, hasher: &mut H) {
        self.as_str().hash(hasher)
    }
}

impl<S: Data<String>> Write for ImString<S> {
    fn write_str(&mut self, string: &str) -> Result<(), FmtError> {
        self.push_str(string);
        Ok(())
    }

    fn write_char(&mut self, c: char) -> Result<(), FmtError> {
        self.push(c);
        Ok(())
    }
}

impl<S: Data<String>> Index<Range<usize>> for ImString<S> {
    type Output = str;
    fn index(&self, index: Range<usize>) -> &str {
        &self.as_str()[index]
    }
}

impl<S: Data<String>> Index<RangeFrom<usize>> for ImString<S> {
    type Output = str;
    fn index(&self, index: RangeFrom<usize>) -> &str {
        &self.as_str()[index]
    }
}

impl<S: Data<String>> Index<RangeFull> for ImString<S> {
    type Output = str;
    fn index(&self, index: RangeFull) -> &str {
        &self.as_str()[index]
    }
}

impl<S: Data<String>> Index<RangeInclusive<usize>> for ImString<S> {
    type Output = str;
    fn index(&self, index: RangeInclusive<usize>) -> &str {
        &self.as_str()[index]
    }
}

impl<S: Data<String>> Index<RangeTo<usize>> for ImString<S> {
    type Output = str;
    fn index(&self, index: RangeTo<usize>) -> &str {
        &self.as_str()[index]
    }
}

pub type Lines<'a, S> = ImStringIterator<'a, S, std::str::Lines<'a>>;

pub struct ImStringIterator<'a, S: Data<String>, I: Iterator<Item = &'a str>> {
    string: S,
    iterator: I,
}

impl<'a, S: Data<String>, I: Iterator<Item = &'a str>> Iterator for ImStringIterator<'a, S, I> {
    type Item = ImString<S>;
    fn next(&mut self) -> Option<Self::Item> {
        match self.iterator.next() {
            Some(slice) => {
                let offset =
                    try_slice_offset(self.string.get().as_bytes(), slice.as_bytes()).unwrap();
                Some(ImString {
                    string: self.string.clone(),
                    offset,
                })
            }
            None => None,
        }
    }
}

impl<'a, S: Data<String>, I: Iterator<Item = &'a str>> ImStringIterator<'a, S, I> {
    fn new(string: S, iterator: I) -> Self {
        ImStringIterator { string, iterator }
    }
}

impl<S: Data<String>> Deref for ImString<S> {
    type Target = str;

    fn deref(&self) -> &Self::Target {
        self.as_str()
    }
}

impl<S: Data<String>> DerefMut for ImString<S> {
    fn deref_mut(&mut self) -> &mut Self::Target {
        self.mut_str()
    }
}

impl<S: Data<String>> Borrow<str> for ImString<S> {
    fn borrow(&self) -> &str {
        self.as_str()
    }
}

impl<S: Data<String>> BorrowMut<str> for ImString<S> {
    fn borrow_mut(&mut self) -> &mut str {
        self.mut_str()
    }
}

impl<S: Data<String>> AsRef<str> for ImString<S> {
    fn as_ref(&self) -> &str {
        self.as_str()
    }
}

#[cfg(feature = "std")]
impl<S: Data<String>> AsRef<Path> for ImString<S> {
    fn as_ref(&self) -> &Path {
        self.as_str().as_ref()
    }
}

#[cfg(feature = "std")]
impl<S: Data<String>> AsRef<OsStr> for ImString<S> {
    fn as_ref(&self) -> &OsStr {
        self.as_str().as_ref()
    }
}

impl<S: Data<String>> AsRef<[u8]> for ImString<S> {
    fn as_ref(&self) -> &[u8] {
        self.as_str().as_ref()
    }
}

<<<<<<< HEAD
#[cfg(feature = "std")]
=======
impl<S: Data<String>> AsMut<str> for ImString<S> {
    fn as_mut(&mut self) -> &mut str {
        self.mut_str()
    }
}

>>>>>>> 6819cb48
impl<S: Data<String>> ToSocketAddrs for ImString<S> {
    type Iter = <String as ToSocketAddrs>::Iter;
    fn to_socket_addrs(&self) -> std::io::Result<<String as ToSocketAddrs>::Iter> {
        self.as_str().to_socket_addrs()
    }
}

impl<S: Data<String>> Add<&str> for ImString<S> {
    type Output = ImString<S>;
    fn add(mut self, string: &str) -> Self::Output {
        self.push_str(string);
        self
    }
}

impl<S: Data<String>> AddAssign<&str> for ImString<S> {
    fn add_assign(&mut self, string: &str) {
        self.push_str(string);
    }
}

impl<S: Data<String>> Extend<char> for ImString<S> {
    fn extend<T: IntoIterator<Item = char>>(&mut self, iter: T) {
        unsafe {
            self.unchecked_append(|mut string| {
                string.extend(iter);
                string
            });
        }
    }
}

impl<'a, S: Data<String>> Extend<&'a char> for ImString<S> {
    fn extend<T: IntoIterator<Item = &'a char>>(&mut self, iter: T) {
        unsafe {
            self.unchecked_append(|mut string| {
                string.extend(iter);
                string
            });
        }
    }
}

impl<'a, S: Data<String>> Extend<&'a str> for ImString<S> {
    fn extend<T: IntoIterator<Item = &'a str>>(&mut self, iter: T) {
        unsafe {
            self.unchecked_append(|mut string| {
                string.extend(iter);
                string
            });
        }
    }
}

impl<S: Data<String>> FromIterator<char> for ImString<S> {
    fn from_iter<T: IntoIterator<Item = char>>(iter: T) -> Self {
        let mut string = ImString::new();
        string.extend(iter);
        string
    }
}

impl<'a, S: Data<String>> FromIterator<&'a char> for ImString<S> {
    fn from_iter<T: IntoIterator<Item = &'a char>>(iter: T) -> Self {
        let mut string = ImString::new();
        string.extend(iter);
        string
    }
}

impl<'a, S: Data<String>> FromIterator<&'a str> for ImString<S> {
    fn from_iter<T: IntoIterator<Item = &'a str>>(iter: T) -> Self {
        let mut string = ImString::new();
        string.extend(iter);
        string
    }
}

#[cfg(test)]
mod tests {
    use super::*;
    use crate::data::Cloned;

    fn test_strings<S: Data<String>>() -> Vec<ImString<S>> {
        let long = ImString::from("long string here");
        let world = ImString::from("world");
        let some = ImString::from("some");
        let multiline = ImString::from("some\nmulti\nline\nstring\nthat\nis\nlong");
        vec![
            ImString::new(),
            ImString::default(),
            ImString::from("hello"),
            ImString::from("0.0.0.0:800"),
            ImString::from("localhost:1234"),
            long.clone(),
            long.slice(4..10),
            long.slice(0..4),
            long.slice(4..4),
            long.slice(5..),
            long.slice(..),
            world.clone(),
            world.clone(),
            some.slice(4..),
            some,
            multiline.slice(5..15),
            multiline,
            ImString::from("\u{e4}\u{fc}\u{f6}\u{f8}\u{3a9}"),
            ImString::from("\u{1f600}\u{1f603}\u{1f604}"),
            ImString::from("o\u{308}u\u{308}a\u{308}"),
        ]
    }

    macro_rules! tests {
        () => {};
        (#[test] fn $name:ident <S: Data<String>>() $body:tt $($rest:tt)*) => {
            #[test]
            fn $name() {
                fn $name <S: Data<String>>() $body
                $name::<Threadsafe>();
                $name::<Local>();
                $name::<Cloned<String>>();
                $name::<Box<String>>();
            }
            tests!{$($rest)*}
        };
        (#[test] fn $name:ident <S: Data<String>>($string:ident: ImString<S>) $body:tt $($rest:tt)*) => {
            #[test]
            fn $name() {
                fn $name <S: Data<String>>() {
                    fn $name <S: Data<String>>($string: ImString<S>) $body
                    for string in test_strings::<S>().into_iter() {
                        $name(string);
                    }
                }
                $name::<Threadsafe>();
                $name::<Local>();
                $name::<Cloned<String>>();
                $name::<Box<String>>();
            }
            tests!{$($rest)*}
        }
    }

    tests! {
        #[test]
        fn test_new<S: Data<String>>() {
            let string: ImString<S> = ImString::new();
            assert_eq!(string.string.get().len(), 0);
            assert_eq!(string.offset, 0..0);
        }

        #[test]
        fn test_default<S: Data<String>>() {
            let string: ImString<S> = ImString::new();
            assert_eq!(string.string.get().len(), 0);
            assert_eq!(string.offset, 0..0);
        }

        #[test]
        fn test_with_capacity<S: Data<String>>() {
            for capacity in [10, 100, 256] {
                let string: ImString<S> = ImString::with_capacity(capacity);
                assert!(string.capacity() >= capacity);
                assert_eq!(string.string.get().len(), 0);
                assert_eq!(string.offset, 0..0);
            }
        }

        #[test]
        fn test_offset<S: Data<String>>(string: ImString<S>) {
            assert!(string.offset.start <= string.string.get().len());
            assert!(string.offset.start <= string.offset.end);
            assert!(string.offset.end <= string.string.get().len());
        }

        #[test]
        fn test_as_str<S: Data<String>>(string: ImString<S>) {
            assert_eq!(string.as_str(), &string.string.get()[string.offset.clone()]);
            assert_eq!(string.as_str().len(), string.len());
        }

        #[test]
        fn test_as_bytes<S: Data<String>>(string: ImString<S>) {
            assert_eq!(string.as_bytes(), &string.string.get().as_bytes()[string.offset.clone()]);
            assert_eq!(string.as_bytes().len(), string.len());
        }

        #[test]
        fn test_len<S: Data<String>>(string: ImString<S>) {
            assert_eq!(string.len(), string.offset.len());
            assert_eq!(string.len(), string.as_str().len());
            assert_eq!(string.len(), string.as_bytes().len());
        }

        #[test]
        fn test_clear<S: Data<String>>(string: ImString<S>) {
            let mut string = string;
            string.clear();
            assert_eq!(string.as_str(), "");
            assert_eq!(string.len(), 0);
        }

        #[test]
        fn test_debug<S: Data<String>>(string: ImString<S>) {
            let debug_string = format!("{string:?}");
            let debug_str = format!("{:?}", string.as_str());
            assert_eq!(debug_string, debug_str);
        }

        #[test]
        fn test_deref<S: Data<String>>(string: ImString<S>) {
            assert_eq!(string.deref(), string.as_str());
        }

        #[test]
        fn test_clone<S: Data<String>>(string: ImString<S>) {
            assert_eq!(string, string.clone());
        }

        #[test]
        fn test_display<S: Data<String>>(string: ImString<S>) {
            let display_string = format!("{string}");
            let display_str = format!("{}", string.as_str());
            assert_eq!(display_string, display_str);
        }

        #[test]
        fn test_insert_start<S: Data<String>>(string: ImString<S>) {
            let mut string = string;
            let length = string.len();
            string.insert(0, 'h');
            assert_eq!(string.len(), length + 1);
            assert_eq!(string.chars().nth(0), Some('h'));
        }

        #[test]
        fn test_insert_one<S: Data<String>>(string: ImString<S>) {
            if !string.is_empty() && string.is_char_boundary(1) {
                let mut string = string;
                let length = string.len();
                string.insert(1, 'h');
                assert_eq!(string.len(), length + 1);
                assert_eq!(string.chars().nth(1), Some('h'));
            }
        }

        #[test]
        fn test_insert_end<S: Data<String>>(string: ImString<S>) {
            let mut string = string;
            let length = string.len();
            string.insert(length, 'h');
            assert_eq!(string.len(), length + 1);
            // FIXME
            //assert_eq!(string.chars().nth(length), Some('h'));
        }

        #[test]
        fn test_is_empty<S: Data<String>>(string: ImString<S>) {
            assert_eq!(string.is_empty(), string.len() == 0);
        }

        #[test]
        fn test_push<S: Data<String>>(string: ImString<S>) {
            let mut string = string;
            let mut std_string = string.as_str().to_string();
            let c = 'c';
            std_string.push(c);
            string.push(c);
            assert_eq!(string, std_string);
        }

        #[test]
        fn test_push_str<S: Data<String>>(string: ImString<S>) {
            let mut string = string;
            let mut std_string = string.as_str().to_string();
            let s = "string";
            std_string.push_str(s);
            string.push_str(s);
            assert_eq!(string, std_string);
        }

        #[test]
        fn test_slice_all<S: Data<String>>(string: ImString<S>) {
            assert_eq!(string.slice(..), string);
        }

        #[test]
        fn test_slice_start<S: Data<String>>(string: ImString<S>) {
            for end in 0..string.len() {
                if string.is_char_boundary(end) {
                    assert_eq!(string.slice(..end), string.as_str()[..end]);
                }
            }
        }

        #[test]
        fn test_slice_end<S: Data<String>>(string: ImString<S>) {
            for start in 0..string.len() {
                if string.is_char_boundary(start) {
                    assert_eq!(string.slice(start..), string.as_str()[start..]);
                }
            }
        }

        #[test]
        fn test_slice_middle<S: Data<String>>(string: ImString<S>) {
            for start in 0..string.len() {
                if string.is_char_boundary(start) {
                    for end in start..string.len() {
                        if string.is_char_boundary(end) {
                            assert_eq!(string.slice(start..end), string.as_str()[start..end]);
                        }
                    }
                }
            }
        }

        #[test]
        fn test_try_slice_all<S: Data<String>>(string: ImString<S>) {
            assert_eq!(string.try_slice(..).unwrap(), string);
        }

        #[test]
        fn test_try_slice_start<S: Data<String>>(string: ImString<S>) {
            for end in 0..string.len() {
                if string.is_char_boundary(end) {
                    assert_eq!(string.try_slice(..end).unwrap(), string.as_str()[..end]);
                } else {
                    // cannot get slice with end in middle of UTF-8 multibyte sequence.
                    assert_eq!(string.try_slice(..end), Err(SliceError::EndNotAligned));
                }
            }

            // cannot get slice with end pointing past the end of the string.
            assert_eq!(string.try_slice(..string.len()+1), Err(SliceError::EndOutOfBounds));
        }

        #[test]
        fn test_try_slice_end<S: Data<String>>(string: ImString<S>) {
            for start in 0..string.len() {
                if string.is_char_boundary(start) {
                    assert_eq!(string.try_slice(start..).unwrap(), string.as_str()[start..]);
                } else {
                    // cannot get slice with end in middle of UTF-8 multibyte sequence.
                    assert_eq!(string.try_slice(start..), Err(SliceError::StartNotAligned));
                }
            }

            // cannot get slice with end pointing past the end of the string.
            assert_eq!(string.try_slice(string.len()+1..), Err(SliceError::StartOutOfBounds));
        }

        #[test]
        fn test_add_assign<S: Data<String>>(string: ImString<S>) {
            let mut std_string = string.as_str().to_string();
            let mut string = string;
            string += "hello";
            std_string += "hello";
            assert_eq!(string, std_string);
        }

<<<<<<< HEAD
    #[test]
    fn test_add<S: Data<String>>(string: ImString<S>) {
        let std_string = string.as_str().to_string();
        let std_string = std_string + "hello";
        let string = string + "hello";
        assert_eq!(string, std_string);
    }

    #[test]
    fn test_to_socket_addrs<S: Data<String>>(string: ImString<S>) {

        #[cfg(all(not(miri), feature = "std"))]
        {
            let addrs = string.to_socket_addrs().map(|s| s.collect::<Vec<_>>());
            let str_addrs = string.as_str().to_socket_addrs().map(|s| s.collect::<Vec<_>>());
            match addrs {
                Ok(addrs) => assert_eq!(addrs, str_addrs.unwrap()),
                Err(_err) => assert!(str_addrs.is_err()),
=======
        #[test]
        fn test_add<S: Data<String>>(string: ImString<S>) {
            let std_string = string.as_str().to_string();
            let std_string = std_string + "hello";
            let string = string + "hello";
            assert_eq!(string, std_string);
        }

        #[test]
        fn test_to_socket_addrs<S: Data<String>>(string: ImString<S>) {
            #[cfg(not(miri))]
            {
                let addrs = string.to_socket_addrs().map(|s| s.collect::<Vec<_>>());
                let str_addrs = string.as_str().to_socket_addrs().map(|s| s.collect::<Vec<_>>());
                match addrs {
                    Ok(addrs) => assert_eq!(addrs, str_addrs.unwrap()),
                    Err(_err) => assert!(str_addrs.is_err()),
                }
>>>>>>> 6819cb48
            }
        }

        #[test]
        fn test_from_iterator_char<S: Data<String>>() {
            let input = ['h', 'e', 'l', 'l', 'o'];
            let string: ImString<S> = input.into_iter().collect();
            assert_eq!(string, "hello");
        }

        #[test]
        fn test_from_iterator_char_ref<S: Data<String>>() {
            let input = ['h', 'e', 'l', 'l', 'o'];
            let string: ImString<S> = input.iter().collect();
            assert_eq!(string, "hello");
        }

        #[test]
        fn test_from_iterator_str<S: Data<String>>() {
            let input = ["hello", "world", "!"];
            let string: ImString<S> = input.into_iter().collect();
            assert_eq!(string, "helloworld!");
        }

        #[test]
        fn test_extend_char<S: Data<String>>() {
            let input = ['h', 'e', 'l', 'l', 'o'];
            let mut string: ImString<S> = ImString::new();
            string.extend(input.into_iter());
            assert_eq!(string, "hello");
        }

        #[test]
        fn test_extend_char_ref<S: Data<String>>() {
            let input = ['h', 'e', 'l', 'l', 'o'];
            let mut string: ImString<S> = ImString::new();
            string.extend(input.into_iter());
            assert_eq!(string, "hello");
        }

        #[test]
        fn test_extend_str<S: Data<String>>() {
            let input = ["hello", "world", "!"];
            let mut string: ImString<S> = ImString::new();
            string.extend(input.into_iter());
            assert_eq!(string, "helloworld!");
        }

        #[test]
        fn test_from_utf8_lossy<S: Data<String>>() {
            let string: ImString<S> = ImString::from_utf8_lossy(b"hello");
            assert_eq!(string, "hello");
        }

        #[test]
        fn test_from_utf8_unchecked<S: Data<String>>() {
            let string: ImString<S> = unsafe {
                ImString::from_utf8_unchecked(b"hello".to_vec())
            };
            assert_eq!(string, "hello");
        }

        #[test]
        fn test_as_ref_str<S: Data<String>>(string: ImString<S>) {
            let s: &str = string.as_ref();
            assert_eq!(s, string.as_str());
        }

        #[test]
        fn test_as_ref_bytes<S: Data<String>>(string: ImString<S>) {
            let s: &[u8] = string.as_ref();
            assert_eq!(s, string.as_bytes());
        }

<<<<<<< HEAD
    #[test]
    fn test_as_ref_path<S: Data<String>>(string: ImString<S>) {
        #[cfg(feature = "std")]
        {
            let s: &Path = string.as_ref();
            assert_eq!(s, string.as_str().as_ref() as &Path);
        }
    }

    #[test]
    fn test_as_ref_os_str<S: Data<String>>(string: ImString<S>) {
        #[cfg(feature = "std")]
        {
            let s: &OsStr = string.as_ref();
            assert_eq!(s, string.as_str().as_ref() as &OsStr);
        }
    }
=======
        #[test]
        fn test_as_ref_path<S: Data<String>>(string: ImString<S>) {
            let s: &Path = string.as_ref();
            assert_eq!(s, string.as_str().as_ref() as &Path);
        }

        #[test]
        fn test_as_ref_os_str<S: Data<String>>(string: ImString<S>) {
            let s: &OsStr = string.as_ref();
            assert_eq!(s, string.as_str().as_ref() as &OsStr);
        }
>>>>>>> 6819cb48

        #[test]
        fn test_partial_eq<S: Data<String>>(string: ImString<S>) {
            assert_eq!(string, string.as_str());
            assert_eq!(string, string.to_string());
            assert_eq!(string, string);
        }

        #[test]
        fn test_from<S: Data<String>>(string: ImString<S>) {
            let std_string: String = string.clone().into();
            assert_eq!(string, std_string);
        }

        #[test]
        fn test_raw_offset<S: Data<String>>(string: ImString<S>) {
            assert_eq!(string.offset, string.raw_offset());
        }

        #[test]
        fn test_raw_string<S: Data<String>>(string: ImString<S>) {
            assert_eq!(string.string.get(), string.raw_string().get());
        }

        #[test]
        fn into_std_string<S: Data<String>>(string: ImString<S>) {
            let std_clone = string.as_str().to_string();
            let std_string = string.into_std_string();
            assert_eq!(std_clone, std_string);
        }

        #[test]
        fn test_truncate<S: Data<String>>(string: ImString<S>) {
            let mut clone = string.as_str().to_string();
            let mut string = string;

            for length in (0..string.len()).rev() {
                if string.is_char_boundary(length) {
                    string.truncate(length);
                    clone.truncate(length);
                    assert_eq!(string, clone);
                }
            }
        }

        #[test]
        fn test_str_ref<S: Data<String>>(string: ImString<S>) {
            assert_eq!(string, string.str_ref(string.as_str()));
        }

        #[test]
        fn test_try_str_ref<S: Data<String>>(string: ImString<S>) {
            assert_eq!(string, string.try_str_ref(string.as_str()).unwrap());
            assert_eq!(string.try_str_ref("test"), None);
        }

        #[test]
        fn test_slice_ref<S: Data<String>>(string: ImString<S>) {
            assert_eq!(string, string.slice_ref(string.as_bytes()));
        }

        #[test]
        fn test_try_slice_ref<S: Data<String>>(string: ImString<S>) {
            assert_eq!(string, string.try_slice_ref(string.as_bytes()).unwrap());
            assert_eq!(string.try_slice_ref(b"test"), None);
        }
    }
}<|MERGE_RESOLUTION|>--- conflicted
+++ resolved
@@ -1,24 +1,16 @@
 use crate::data::Data;
 use crate::error::*;
-use std::borrow::Borrow;
+use std::borrow::{Borrow, BorrowMut};
 use std::cmp::Ordering;
 use std::convert::{AsRef, Infallible};
 use std::fmt::{Debug, Display, Error as FmtError, Formatter, Write};
 use std::hash::{Hash, Hasher};
 use std::iter::{Extend, FromIterator};
-<<<<<<< HEAD
 use std::ops::{
-    Add, AddAssign, Bound, Deref, Index, Range, RangeBounds, RangeFrom, RangeFull, RangeInclusive,
-    RangeTo,
-=======
-use std::net::ToSocketAddrs;
-use std::ops::{
-    Add, AddAssign, Bound, Deref, DerefMut, Index, IndexMut, Range, RangeBounds, RangeFrom,
-    RangeFull, RangeInclusive, RangeTo,
->>>>>>> 6819cb48
+    Add, AddAssign, Bound, Deref, DerefMut, Index, Range, RangeBounds, RangeFrom, RangeFull,
+    RangeInclusive, RangeTo,
 };
 use std::str::FromStr;
-<<<<<<< HEAD
 
 #[cfg(feature = "std")]
 use {
@@ -43,13 +35,6 @@
 
 #[cfg(all(feature = "alloc", test))]
 use {alloc::boxed::Box, alloc::format, alloc::vec};
-
-#[cfg(test)]
-use crate::data::Cloned;
-=======
-use std::string::{String, ToString};
-use std::sync::Arc;
->>>>>>> 6819cb48
 
 /// Threadsafe shared storage for string.
 pub type Threadsafe = Arc<String>;
@@ -820,16 +805,13 @@
     }
 }
 
-<<<<<<< HEAD
-#[cfg(feature = "std")]
-=======
 impl<S: Data<String>> AsMut<str> for ImString<S> {
     fn as_mut(&mut self) -> &mut str {
         self.mut_str()
     }
 }
 
->>>>>>> 6819cb48
+#[cfg(feature = "std")]
 impl<S: Data<String>> ToSocketAddrs for ImString<S> {
     type Iter = <String as ToSocketAddrs>::Iter;
     fn to_socket_addrs(&self) -> std::io::Result<<String as ToSocketAddrs>::Iter> {
@@ -1191,26 +1173,6 @@
             assert_eq!(string, std_string);
         }
 
-<<<<<<< HEAD
-    #[test]
-    fn test_add<S: Data<String>>(string: ImString<S>) {
-        let std_string = string.as_str().to_string();
-        let std_string = std_string + "hello";
-        let string = string + "hello";
-        assert_eq!(string, std_string);
-    }
-
-    #[test]
-    fn test_to_socket_addrs<S: Data<String>>(string: ImString<S>) {
-
-        #[cfg(all(not(miri), feature = "std"))]
-        {
-            let addrs = string.to_socket_addrs().map(|s| s.collect::<Vec<_>>());
-            let str_addrs = string.as_str().to_socket_addrs().map(|s| s.collect::<Vec<_>>());
-            match addrs {
-                Ok(addrs) => assert_eq!(addrs, str_addrs.unwrap()),
-                Err(_err) => assert!(str_addrs.is_err()),
-=======
         #[test]
         fn test_add<S: Data<String>>(string: ImString<S>) {
             let std_string = string.as_str().to_string();
@@ -1221,7 +1183,8 @@
 
         #[test]
         fn test_to_socket_addrs<S: Data<String>>(string: ImString<S>) {
-            #[cfg(not(miri))]
+            
+            #[cfg(all(not(miri), feature = "std"))]
             {
                 let addrs = string.to_socket_addrs().map(|s| s.collect::<Vec<_>>());
                 let str_addrs = string.as_str().to_socket_addrs().map(|s| s.collect::<Vec<_>>());
@@ -1229,7 +1192,6 @@
                     Ok(addrs) => assert_eq!(addrs, str_addrs.unwrap()),
                     Err(_err) => assert!(str_addrs.is_err()),
                 }
->>>>>>> 6819cb48
             }
         }
 
@@ -1304,37 +1266,23 @@
             assert_eq!(s, string.as_bytes());
         }
 
-<<<<<<< HEAD
-    #[test]
-    fn test_as_ref_path<S: Data<String>>(string: ImString<S>) {
-        #[cfg(feature = "std")]
-        {
-            let s: &Path = string.as_ref();
-            assert_eq!(s, string.as_str().as_ref() as &Path);
-        }
-    }
-
-    #[test]
-    fn test_as_ref_os_str<S: Data<String>>(string: ImString<S>) {
-        #[cfg(feature = "std")]
-        {
-            let s: &OsStr = string.as_ref();
-            assert_eq!(s, string.as_str().as_ref() as &OsStr);
-        }
-    }
-=======
         #[test]
         fn test_as_ref_path<S: Data<String>>(string: ImString<S>) {
-            let s: &Path = string.as_ref();
-            assert_eq!(s, string.as_str().as_ref() as &Path);
+            #[cfg(feature = "std")]
+            {
+                let s: &Path = string.as_ref();
+                assert_eq!(s, string.as_str().as_ref() as &Path);
+            }
         }
 
         #[test]
         fn test_as_ref_os_str<S: Data<String>>(string: ImString<S>) {
-            let s: &OsStr = string.as_ref();
-            assert_eq!(s, string.as_str().as_ref() as &OsStr);
-        }
->>>>>>> 6819cb48
+            #[cfg(feature = "std")]
+            {
+                let s: &OsStr = string.as_ref();
+                assert_eq!(s, string.as_str().as_ref() as &OsStr);
+            }
+        }
 
         #[test]
         fn test_partial_eq<S: Data<String>>(string: ImString<S>) {
