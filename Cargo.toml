--- conflicted
+++ resolved
@@ -17,18 +17,14 @@
 serde = { version = "1.0.159", optional = true }
 
 [features]
-<<<<<<< HEAD
 default = ["std"]
-serde = ["dep:serde"]
-std = []
-alloc = []
-=======
 # enable serde integration (serialize and deserialize ImString)
 serde = ["dep:serde"]
 # enable peg integration (parse ImString)
 peg = ["dep:peg-runtime"]
+std = []
+alloc = []
 
 [dev-dependencies]
 criterion = "0.4.0"
 peg = "0.8.1"
->>>>>>> 6819cb48
